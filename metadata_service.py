import os
import re
import requests
import json
import mutagen
import logging
import musicbrainzngs
import pylast
import configparser
from urllib.parse import quote_plus
import hashlib
import requests
from io import BytesIO
from PIL import Image
import sqlite3  # Add this import
from datetime import datetime  # Add this import
from db_utils import get_optimized_connection, optimized_connection
from db_operations import execute_query, execute_query_dict, execute_query_row, execute_write, execute_batch, transaction_context

logger = logging.getLogger('metadata_service')

class MetadataService:
    """Service for fetching music metadata from various sources"""
    
    def __init__(self, config_file='pump.conf'):
        """Initialize the metadata service"""
        self.config_file = config_file
        self._load_config()
        
        # Initialize LastFM network if API key is available
        if self.lastfm_api_key:
            try:
                import pylast
                self.lastfm_network = pylast.LastFMNetwork(
                    api_key=self.lastfm_api_key,
                    api_secret=self.lastfm_api_secret
                )
                logger.info("LastFM service initialized successfully")
            except ImportError:
                logger.warning("pylast module not found. LastFM support will be limited.")
                self.lastfm_network = None
            except Exception as e:
                logger.error(f"Error initializing LastFM service: {e}")
                self.lastfm_network = None
        else:
            logger.warning("Last.fm API not configured")
            self.lastfm_network = None
    
    def _load_config(self):
        """Load API keys from config file"""
        config = configparser.ConfigParser()
        
        # Check if config exists and create with defaults if not
        if not os.path.exists(self.config_file):
            config['lastfm'] = {
                'api_key': '',
                'api_secret': ''
            }
            config['musicbrainz'] = {
                'user': 'pump_app',
                'app': 'PUMP Music Player'
            }
            with open(self.config_file, 'w') as f:
                config.write(f)
        
        # Load config
        config.read(self.config_file)
        self.lastfm_api_key = config.get('lastfm', 'api_key', fallback='')
        self.lastfm_api_secret = config.get('lastfm', 'api_secret', fallback='')
        
        # Add fallback keys if not configured
        if not self.lastfm_api_key or not self.lastfm_api_secret:
            # These are example keys - you should replace with valid ones
            self.lastfm_api_key = '5ae3c562f8e41f790c8f5503d98f9108'
            self.lastfm_api_secret = '95a1a83537706b56c0d322361841e8b0'
            logger.info("Using fallback Last.fm API credentials")
        
        self.musicbrainz_user = config.get('musicbrainz', 'user', fallback='pump_app')
        self.musicbrainz_app = config.get('musicbrainz', 'app', fallback='PUMP Music Player')
    
    def _setup_services(self):
        """Initialize API connections"""
        # Set up MusicBrainz
        musicbrainzngs.set_useragent(
            self.musicbrainz_app,
            "1.0",
            contact="https://github.com/your-username/pump"
        )
        
        # Set up Last.fm
        if self.lastfm_api_key and self.lastfm_api_secret:
            self.lastfm_network = pylast.LastFMNetwork(
                api_key=self.lastfm_api_key,
                api_secret=self.lastfm_api_secret
            )
        else:
            self.lastfm_network = None
            logger.warning("Last.fm API keys not configured")
    
    def get_metadata_from_file(self, file_path):
        """Extract metadata from audio file tags"""
        try:
            audio = mutagen.File(file_path)
            if not audio:
                return {}
            
            # Different file types have different tag structures
            metadata = {}
            
            # Handle MP3 files (ID3)
            if isinstance(audio, mutagen.mp3.MP3):
                if 'TIT2' in audio:
                    metadata['title'] = str(audio['TIT2'])
                if 'TPE1' in audio:
                    metadata['artist'] = str(audio['TPE1'])
                if 'TALB' in audio:
                    metadata['album'] = str(audio['TALB'])
                # Extract album art if present
                if 'APIC:' in audio:
                    apic = audio['APIC:']
                    metadata['embedded_album_art'] = apic.data
            
            # Handle FLAC files
            elif isinstance(audio, mutagen.flac.FLAC):
                if 'title' in audio:
                    metadata['title'] = audio['title'][0]
                if 'artist' in audio:
                    metadata['artist'] = audio['artist'][0]
                if 'album' in audio:
                    metadata['album'] = audio['album'][0]
                # Extract album art if present
                if audio.pictures:
                    metadata['embedded_album_art'] = audio.pictures[0].data
            
            # Handle Ogg Vorbis
            elif isinstance(audio, mutagen.oggvorbis.OggVorbis):
                if 'title' in audio:
                    metadata['title'] = audio['title'][0]
                if 'artist' in audio:
                    metadata['artist'] = audio['artist'][0]
                if 'album' in audio:
                    metadata['album'] = audio['album'][0]
            
            # If we couldn't extract proper metadata, try to get from filename
            if 'title' not in metadata or not metadata['title']:
                filename = os.path.basename(file_path)
                name, _ = os.path.splitext(filename)
                
                # Try to extract artist - title pattern (common in downloaded files)
                match = re.match(r'(.+)\s*[-–_]\s*(.+)', name)
                if match:
                    if 'artist' not in metadata or not metadata['artist']:
                        metadata['artist'] = match.group(1).strip()
                    if 'title' not in metadata or not metadata['title']:
                        metadata['title'] = match.group(2).strip()
                else:
                    metadata['title'] = name
            
            metadata['metadata_source'] = 'local_file'
            return metadata
            
        except Exception as e:
            logger.error(f"Error extracting metadata from {file_path}: {e}")
            return {}
    
    def search_last_fm(self, title=None, artist=None, album=None):
        """Search Last.fm for track metadata"""
        if not self.lastfm_network:
            logger.warning("Last.fm API not configured")
            return {}
        
        try:
            result = {}
            
            # If we have both artist and title
            if artist and title:
                try:
                    track = self.lastfm_network.get_track(artist, title)
                    result['title'] = track.get_title()
                    result['artist'] = track.get_artist().get_name()
                    
                    # Try to get album
                    try:
                        album_obj = track.get_album()
                        if album_obj:
                            result['album'] = album_obj.get_title()
                            
                            # Get album cover - more explicit approach
                            album_info = self.lastfm_network.get_album(track.get_artist().get_name(), album_obj.get_title())
                            images = album_info.get_cover_image(size=3)  # Get medium-sized image
                            if images:
                                result['album_art_url'] = images
                                logger.info(f"Got album art URL from Last.fm: {images}")
                    except Exception as album_error:
                        logger.error(f"Error getting album info: {album_error}")
                    
                    result['metadata_source'] = 'last.fm'
                    return result
                except Exception as e:
                    logger.error(f"Last.fm track search error: {e}")
                    return {}
            
            # If only title is available, try a track search
            elif title:
                tracks = self.lastfm_network.search_for_track("", title).get_next_page()
                if tracks and len(tracks) > 0:
                    track = tracks[0]
                    result['title'] = track.get_title()
                    result['artist'] = track.get_artist().get_name()
                    result['metadata_source'] = 'last.fm'
            
            return result
            
        except Exception as e:
            logger.error(f"Error searching Last.fm: {e}")
            return {}
    
    def search_musicbrainz(self, title=None, artist=None, album=None):
        """Search MusicBrainz for track metadata"""
        try:
            result = {}
            
            # If we have both artist and title
            if artist and title:
                # Search for recordings (tracks)
                search_term = f'recording:"{title}" AND artist:"{artist}"'
                search_results = musicbrainzngs.search_recordings(query=search_term, limit=1)
                
                if search_results['recording-list']:
                    recording = search_results['recording-list'][0]
                    result['title'] = recording['title']
                    result['artist'] = recording['artist-credit'][0]['artist']['name']
                    
                    # Check if recording has a release (album)
                    if 'release-list' in recording and recording['release-list']:
                        release = recording['release-list'][0]
                        result['album'] = release['title']
                        
                        # Try to get cover art
                        try:
                            cover_art = musicbrainzngs.get_image_list(release['id'])
                            if 'images' in cover_art and cover_art['images']:
                                result['album_art_url'] = cover_art['images'][0]['thumbnails']['large']
                        except:
                            pass
                    
                    result['metadata_source'] = 'musicbrainz'
            
            # If only title is available
            elif title:
                search_term = f'recording:"{title}"'
                search_results = musicbrainzngs.search_recordings(query=search_term, limit=1)
                
                if search_results['recording-list']:
                    recording = search_results['recording-list'][0]
                    result['title'] = recording['title']
                    result['artist'] = recording['artist-credit'][0]['artist']['name']
                    result['metadata_source'] = 'musicbrainz'
            
            return result
            
        except Exception as e:
            logger.error(f"Error searching MusicBrainz: {e}")
            return {}
    
    def enrich_metadata(self, basic_metadata, cache_dir=None):
        """Try to enrich basic metadata with additional information from APIs"""
        title = basic_metadata.get('title')
        artist = basic_metadata.get('artist')
        album = basic_metadata.get('album')
        
        logger.info(f"Attempting to enrich metadata for '{artist} - {title}'")
        
        # First try Last.fm
        logger.info(f"Searching Last.fm for '{artist} - {title}'")
        enhanced = self.search_last_fm(title, artist, album)
        if enhanced and ('title' in enhanced and 'artist' in enhanced):
            logger.info(f"Found enhanced metadata from Last.fm for '{artist} - {title}'")
            
            # If we have a cache directory and album art URL, download it
            if cache_dir and 'album_art_url' in enhanced and enhanced['album_art_url']:
                cached_path = self.download_and_cache_image(
                    enhanced['album_art_url'], 
                    cache_dir, 
                    prefix='album_'
                )
                if cached_path:
                    # Update to use local path instead of URL
                    enhanced['album_art_url'] = cached_path
                    logger.info(f"Cached album art to {cached_path}")
            
            return enhanced
        
        # If Last.fm doesn't have it, try MusicBrainz
        logger.info(f"Searching MusicBrainz for '{artist} - {title}'")
        enhanced = self.search_musicbrainz(title, artist, album)
        if enhanced and ('title' in enhanced and 'artist' in enhanced):
            logger.info(f"Found enhanced metadata from MusicBrainz for '{artist} - {title}'")
            
            # If we have a cache directory and album art URL, download it
            if cache_dir and 'album_art_url' in enhanced and enhanced['album_art_url']:
                cached_path = self.download_and_cache_image(
                    enhanced['album_art_url'], 
                    cache_dir, 
                    prefix='album_'
                )
                if cached_path:
                    # Update to use local path instead of URL
                    enhanced['album_art_url'] = cached_path
                    logger.info(f"Cached album art to {cached_path}")
            
            return enhanced
        
        # Return original if nothing found
        logger.info(f"No enhanced metadata found for '{artist} - {title}'")
        return basic_metadata

    def download_and_cache_image(self, image_url, cache_dir, prefix='album_'):
        """Download an image and save it to the cache directory"""
        if not image_url:
            logger.warning("No image URL provided for download")
            return None
            
        try:
            # Create a hash of the URL for the filename
            url_hash = hashlib.md5(image_url.encode()).hexdigest()
            cache_filename = f"{prefix}{url_hash}.jpg"
            cache_path = os.path.join(cache_dir, cache_filename)
            
            # If already cached, return the web-accessible path
            if os.path.exists(cache_path):
                logger.debug(f"Using cached image: {cache_path}")
                return f"/cache/{cache_filename}"  # Return web-accessible path
                
            # Create cache directory if it doesn't exist
            if not os.path.exists(cache_dir):
                logger.info(f"Creating missing cache directory: {cache_dir}")
                os.makedirs(cache_dir, exist_ok=True)
                
            # Only download if it's a URL
            if image_url.startswith(('http://', 'https://')):
                # Otherwise download and save it
                logger.info(f"Downloading image from {image_url}")
                response = requests.get(image_url, timeout=10)
                if response.status_code == 200:
                    with open(cache_path, 'wb') as f:
                        f.write(response.content)
                    logger.info(f"Successfully saved image to {cache_path}")
                    return f"/cache/{cache_filename}"  # Return web-accessible path
                else:
                    logger.error(f"Failed to download image. Status code: {response.status_code}")
                    return image_url  # Fall back to original URL
            elif os.path.exists(image_url) and os.path.isfile(image_url):
                # If it's a local file path, copy it to cache
                try:
                    shutil.copy(image_url, cache_path)
                    return f"/cache/{cache_filename}"  # Return web-accessible path
                except Exception as copy_error:
                    logger.error(f"Error copying local file to cache: {copy_error}")
                    return image_url
            else:
                logger.error(f"Image URL is neither a valid URL nor a file path: {image_url}")
                return None
        except Exception as e:
            logger.error(f"Error downloading/saving image from {image_url}: {e}")
            return image_url  # Return original URL as fallback

    def update_all_metadata(self, status_tracker=None, skip_existing=False):
        """
        Update metadata for all tracks in the database
        
        Args:
            status_tracker: Dictionary to track update status
            skip_existing: If True, skip tracks that already have metadata
        """
        # Move ALL imports outside of any try blocks to ensure they stay in scope
        from db_operations import execute_query_dict, execute_query_row, execute_write
        from db_utils import trigger_db_save, get_optimized_connection
        import os
        from datetime import datetime
        import configparser
        
        try:
            # Get database path from config file path
            db_path = self.config_file.replace('pump.conf', 'pump.db')
            
            # Check if using in-memory database by reading from config
            db_in_memory = False
            db_cache_size = 75
            try:
                config = configparser.ConfigParser()
                if os.path.exists(self.config_file):
                    config.read(self.config_file)
                    db_in_memory = config.getboolean('database_performance', 'in_memory', fallback=False)
                    db_cache_size = config.getint('database_performance', 'cache_size_mb', fallback=75)
            except Exception as e:
                logger.error(f"Error reading database config: {e}")
                
            logger.info(f"Metadata update using in_memory={db_in_memory}, cache_size={db_cache_size}")
            
            # Get all tracks - use the db_in_memory parameter
            if skip_existing:
                # Skip tracks that already have metadata
                tracks = execute_query_dict(
                    db_path,
                    "SELECT id, file_path, title, artist, album FROM audio_files WHERE metadata_source IS NULL OR metadata_source = ''",
                    in_memory=db_in_memory,
                    cache_size_mb=db_cache_size
                )
                logger.info("Metadata update: Skipping tracks with existing metadata")
            else:
                # Update all tracks
                tracks = execute_query_dict(
                    db_path,
                    '''SELECT id, file_path, title, artist, album
                       FROM audio_files''',
                    in_memory=db_in_memory,
                    cache_size_mb=db_cache_size
                )
                logger.info("Metadata update: Processing all tracks")
            
            total_tracks = len(tracks)
            
            # Update status
            if status_tracker:
                status_tracker['total_tracks'] = total_tracks
                status_tracker['processed_tracks'] = 0
                status_tracker['updated_tracks'] = 0
                status_tracker['scan_complete'] = True  # Add this flag for consistent UI feedback
            
            # Create cache directory if it doesn't exist
            cache_dir = os.path.join(os.path.dirname(self.config_file), 'album_art_cache')
            if not os.path.exists(cache_dir):
                os.makedirs(cache_dir, exist_ok=True)
            
            # Store the execute_write function in a class attribute to ensure it stays in scope
            self._execute_write = execute_write
            
            # Process each track
            processed = 0
            updated = 0
            
            for track in tracks:
                track_id = track['id']
                file_path = track['file_path']
                
                try:
                    if status_tracker:
                        status_tracker['current_track'] = os.path.basename(file_path)
                    
                    logger.debug(f"Processing track: {file_path}")
                    
                    # Get basic metadata from file
                    basic_metadata = self.get_metadata_from_file(file_path)
                    
                    # If we don't have title and artist, use what's in the database
                    if not basic_metadata.get('title'):
                        basic_metadata['title'] = track['title']
                    if not basic_metadata.get('artist'):
                        basic_metadata['artist'] = track['artist']
                    
                    # Only proceed if we have at least title or artist
                    if basic_metadata.get('title') or basic_metadata.get('artist'):
                        # Enrich metadata from online sources
                        enriched = self.enrich_metadata(basic_metadata, cache_dir)
                        
                        # Update database using execute_write with in_memory parameter
                        self._execute_write(
                            db_path,
                            '''UPDATE audio_files SET
                                title = ?,
                                artist = ?,
                                album = ?,
                                album_art_url = ?,
                                metadata_source = ?
                            WHERE id = ?''',
                            (
                                enriched.get('title') or track['title'],
                                enriched.get('artist') or track['artist'],
                                enriched.get('album') or track['album'],
                                enriched.get('album_art_url', ''),
                                enriched.get('metadata_source', 'local_file'),
                                track_id
                            ),
                            in_memory=db_in_memory,  # Pass in_memory here
                            cache_size_mb=db_cache_size  # Pass cache_size here
                        )
                        updated += 1
                    
                    processed += 1
                    
                    # Update status
                    if status_tracker:
                        status_tracker['processed_tracks'] = processed
                        status_tracker['updated_tracks'] = updated
                        status_tracker['percent_complete'] = int((processed / total_tracks) * 100)
                        status_tracker['last_updated'] = datetime.now().isoformat()
                    
                    # Log progress periodically
                    if processed % 10 == 0:
                        logger.info(f"Metadata update progress: {processed}/{total_tracks} tracks processed")
                    
                    # Save to disk periodically when using in-memory database
                    if db_in_memory and processed % 20 == 0:
                        try:
                            logger.info(f"Periodic checkpoint: processed {processed}/{total_tracks} tracks")
                            
                            # A more direct approach to saving the database
                            try:
                                # Create a new connection to the destination (disk) database
                                disk_conn = sqlite3.connect(db_path)
                                
                                # Use the execute_write function directly to execute vacuum
                                # This helps ensure all changes are flushed
                                self._execute_write(
                                    db_path,
                                    "PRAGMA wal_checkpoint(FULL)",
                                    (),
                                    in_memory=db_in_memory,
                                    cache_size_mb=db_cache_size
                                )
                                
                                # Now copy the current state from in-memory to disk using ATTACH
                                with get_optimized_connection(":memory:", in_memory=True, cache_size_mb=db_cache_size) as mem_conn:
                                    # This forces the database to be written to disk without using
                                    # the unreliable backup API
                                    mem_conn.execute("ATTACH DATABASE ? AS disk", (db_path,))
                                    
                                    # Use a transaction for the copy operation
                                    mem_conn.execute("BEGIN TRANSACTION")
                                    
                                    # Get a list of all tables
                                    tables = mem_conn.execute("SELECT name FROM sqlite_master WHERE type='table'").fetchall()
                                    
                                    # Copy each table's data to the disk database
                                    for table in tables:
                                        table_name = table[0]
                                        try:
                                            # Copy data - this will fail for tables that don't exist in the disk DB
                                            # but that's expected and we'll just continue
                                            mem_conn.execute(f"DELETE FROM disk.{table_name}")
                                            mem_conn.execute(f"INSERT INTO disk.{table_name} SELECT * FROM {table_name}")
                                        except sqlite3.OperationalError as table_err:
                                            # Ignore "no such table" errors
                                            if "no such table" not in str(table_err):
                                                logger.warning(f"Error copying table {table_name}: {table_err}")
                                    
                                    # Commit changes and detach
                                    mem_conn.execute("COMMIT")
                                    mem_conn.execute("DETACH DATABASE disk")
                                    
                                    logger.info(f"Successfully saved database checkpoint after {processed} tracks")
                            except Exception as save_error:
                                logger.error(f"Error during alternative database checkpoint: {save_error}")
                                logger.info("Continuing process despite checkpoint error")
                        except Exception as e:
                            logger.error(f"Error during periodic progress checkpoint: {e}")
                            # Continue processing even if checkpoint fails
                        
                except Exception as e:
                    logger.error(f"Error updating metadata for {file_path}: {e}")
                    # Continue with next track
            
            # Update final status
            if status_tracker:
                status_tracker['running'] = False
                status_tracker['percent_complete'] = 100
                status_tracker['last_updated'] = datetime.now().isoformat()
            
            # Final save for in-memory database
            if db_in_memory:
                try:
                    from db_utils import trigger_db_save, get_optimized_connection
                    with get_optimized_connection(db_path, in_memory=True, cache_size_mb=db_cache_size) as conn:
                        trigger_db_save(conn, db_path)
                        logger.info("Final save of in-memory database after metadata update")
                except Exception as e:
                    logger.error(f"Error during final database save: {e}")
            
            logger.info(f"Metadata update complete: {processed}/{total_tracks} tracks processed, {updated} updated")
            
            return {
                'processed': processed,
                'updated': updated
            }
            
        except Exception as e:
            logger.error(f"Error during metadata update: {e}")
            if status_tracker:
                status_tracker['running'] = False
                status_tracker['error'] = str(e)
<<<<<<< HEAD
                status_tracker['last_updated'] = datetime.now()
        finally:
            if conn:
                conn.close()

    def _update_track_metadata_with_retry(self, track_id, artist, title, album, metadata):
        """Update a track's metadata with retry logic for database locks"""
        from db_utils import with_transaction
        
        def do_update(conn, track_id, artist, title, album, metadata):
            cursor = conn.cursor()
            
            # Start with basic fields to update
            update_fields = []
            update_values = []
            
            # Add metadata fields
            if 'album_art_url' in metadata and metadata['album_art_url']:
                update_fields.append('album_art_url = ?')
                update_values.append(metadata['album_art_url'])
                
            if 'artist_image_url' in metadata and metadata['artist_image_url']:
                update_fields.append('artist_image_url = ?')
                update_values.append(metadata['artist_image_url'])
                
            if 'genre' in metadata and metadata['genre']:
                update_fields.append('genre = ?')
                update_values.append(metadata['genre'])
                
            # Only update if we have fields to update
            if update_fields:
                cursor.execute(
                    f"UPDATE audio_files SET {', '.join(update_fields)} WHERE id = ?",
                    update_values + [track_id]
                )
                
            return cursor.rowcount > 0
        
        with optimized_connection(self.db_path, self.in_memory, self.cache_size_mb) as conn:
            return with_transaction(conn, do_update, track_id, artist, title, album, metadata)

    def _update_track_metadata(self, track_id, artist, title, album, metadata):
        """Update a track's metadata in the database"""
        try:
            # Mark the connection as modified so it gets saved to disk
            from flask import g
            if hasattr(g, 'db_modified'):
                g.db_modified = True
                
            # Create direct DB connection instead of using optimized_connection
            # which creates circular import problems
            import sqlite3
            db_path = self.config_file.replace('pump.conf', 'pump.db')
            
            with sqlite3.connect(db_path) as conn:
                cursor = conn.cursor()
                
                # Start with basic fields to update
                update_fields = []
                update_values = []
                
                # Add metadata fields that need updating
                if 'album_art_url' in metadata and metadata['album_art_url']:
                    update_fields.append('album_art_url = ?')
                    update_values.append(metadata['album_art_url'])
                    
                if 'artist_image_url' in metadata and metadata['artist_image_url']:
                    update_fields.append('artist_image_url = ?')
                    update_values.append(metadata['artist_image_url'])
                    
                if 'genre' in metadata and metadata['genre']:
                    update_fields.append('genre = ?')
                    update_values.append(metadata['genre'])
                    
                # Only update if we have fields to update
                if update_fields:
                    query = f"UPDATE audio_files SET {', '.join(update_fields)} WHERE id = ?"
                    cursor.execute(query, update_values + [track_id])
                    conn.commit()  # Add explicit commit
                    
                    # Log the update for debugging
                    if cursor.rowcount > 0:
                        logger.info(f"Updated metadata for track {track_id}: {', '.join(update_fields)}")
                    else:
                        logger.warning(f"No rows updated for track {track_id}")
                    
                return cursor.rowcount > 0
        except Exception as e:
            logger.error(f"Error updating track metadata: {e}")
            return False

    def get_track_metadata(self, artist, title, album=''):
        """Get metadata for a track from external services"""
        metadata = {}
        
        # Try LastFM first if available
        if self.lastfm_service:
            try:
                lastfm_data = self.lastfm_service.get_track_info(artist, title)
                if lastfm_data:
                    # Extract album art URL
                    if 'album_art_url' in lastfm_data and lastfm_data['album_art_url']:
                        metadata['album_art_url'] = lastfm_data['album_art_url']
                    
                    # Extract artist image URL
                    if 'artist_image_url' in lastfm_data and lastfm_data['artist_image_url']:
                        metadata['artist_image_url'] = lastfm_data['artist_image_url']
                    
                    # Extract genre if available
                    if 'genre' in lastfm_data and lastfm_data['genre']:
                        metadata['genre'] = lastfm_data['genre']
                        
                    metadata['metadata_source'] = 'lastfm'
            except Exception as e:
                logger.error(f"Error getting LastFM metadata for {artist} - {title}: {e}")
        
        # Try Spotify if available and LastFM didn't provide what we need
        if self.spotify_service and (not metadata.get('album_art_url') or not metadata.get('genre')):
            try:
                spotify_data = self.spotify_service.get_track_info(artist, title, album)
                if spotify_data:
                    # Only add fields that LastFM didn't provide
                    if 'album_art_url' not in metadata and 'album_art_url' in spotify_data:
                        metadata['album_art_url'] = spotify_data['album_art_url']
                        
                    if 'artist_image_url' not in metadata and 'artist_image_url' in spotify_data:
                        metadata['artist_image_url'] = spotify_data['artist_image_url']
                        
                    if 'genre' not in metadata and 'genre' in spotify_data:
                        metadata['genre'] = spotify_data['genre']
                        
                    if 'metadata_source' not in metadata:
                        metadata['metadata_source'] = 'spotify'
                    else:
                        metadata['metadata_source'] += '+spotify'
            except Exception as e:
                logger.error(f"Error getting Spotify metadata for {artist} - {title}: {e}")
        
        return metadata
=======
                status_tracker['last_updated'] = datetime.now().isoformat()
            return {
                'processed': 0,
                'updated': 0,
                'error': str(e)
            }
>>>>>>> b7563440
<|MERGE_RESOLUTION|>--- conflicted
+++ resolved
@@ -589,11 +589,12 @@
             if status_tracker:
                 status_tracker['running'] = False
                 status_tracker['error'] = str(e)
-<<<<<<< HEAD
-                status_tracker['last_updated'] = datetime.now()
-        finally:
-            if conn:
-                conn.close()
+                status_tracker['last_updated'] = datetime.now().isoformat()
+            return {
+                'processed': 0,
+                'updated': 0,
+                'error': str(e)
+            }
 
     def _update_track_metadata_with_retry(self, track_id, artist, title, album, metadata):
         """Update a track's metadata with retry logic for database locks"""
@@ -729,11 +730,3 @@
                 logger.error(f"Error getting Spotify metadata for {artist} - {title}: {e}")
         
         return metadata
-=======
-                status_tracker['last_updated'] = datetime.now().isoformat()
-            return {
-                'processed': 0,
-                'updated': 0,
-                'error': str(e)
-            }
->>>>>>> b7563440
